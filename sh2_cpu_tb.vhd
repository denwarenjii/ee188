------------------------------------------------------------------------------
--
--  SH2 CPU Testbench
--
--  This file contains the full testbench for the SH2 CPU, implemented for EE
--  188, Spring term 2024-2025. We instantiate the CPU itself along with two
--  memory units for program memory (ROM) and data memory (RAM). The control
--  signals for these memory units are muxed between the CPU and the testbench
--  itself, allowing us to modify/read memory as part of the tests and then
--  make this memory available to the CPU for simulation. For testing, we are
--  using real SH2 programs assembled using the AS Macroassembler, which we
--  load into ROM for the CPU to access. Then, we run the program and then
--  check the contents of RAM after to see if they match up with the expected
--  values (written in ".expect" files). Test results are printed to the
--  console, while logging is output to "log.txt".
-- 
--  Revision History:
--     01 May 25    Zack Huang      initial revision
--     03 May 25    Zack Huang      working with data/program memory units
--     01 Jun 25    Zack Huang      cleaning up code, finish documentation
--
----------------------------------------------------------------------------


library ieee;
use ieee.std_logic_1164.all;
use ieee.numeric_std.all;
use ieee.math_real.all;
use std.textio.all;

use work.Logging.all;
use work.ANSIEscape.all;
use work.SH2ControlSignals.all;

entity sh2_cpu_tb is
end sh2_cpu_tb;

architecture behavioral of sh2_cpu_tb is

    -- Stimulus signals for unit under test
    signal Reset   :  std_logic;                       -- reset signal (active low)
    signal NMI     :  std_logic;                       -- non-maskable interrupt signal (falling edge)
    signal INT     :  std_logic;                       -- maskable interrupt signal (active low)
    signal clock   :  std_logic;                       -- system clock

    -- Outputs from unit under test
    signal CPU_AB  :  std_logic_vector(31 downto 0);   -- program memory address bus
    signal CPU_RE0     :  std_logic;                       -- first byte active low read enable
    signal CPU_RE1     :  std_logic;                       -- second byte active low read enable
    signal CPU_RE2     :  std_logic;                       -- third byte active low read enable
    signal CPU_RE3     :  std_logic;                       -- fourth byte active low read enable
    signal CPU_WE0     :  std_logic;                       -- first byte active low write enable
    signal CPU_WE1     :  std_logic;                       -- second byte active low write enable
    signal CPU_WE2     :  std_logic;                       -- third byte active low write enable
    signal CPU_WE3     :  std_logic;                       -- fourth byte active low write enable
    signal CPU_DB      :  std_logic_vector(31 downto 0);   -- memory data bus
    signal CPU_MEMSEL  :  std_logic;                       -- if should access data memory (0) or program memory (1)

    -- test signals used to read/write the RAM independently of the CPU
    signal TEST_AB      :  std_logic_vector(31 downto 0);   -- memory address bus
    signal TEST_RE0     :  std_logic;                       -- first byte active low read enable
    signal TEST_RE1     :  std_logic;                       -- second byte active low read enable
    signal TEST_RE2     :  std_logic;                       -- third byte active low read enable
    signal TEST_RE3     :  std_logic;                       -- fourth byte active low read enable
    signal TEST_WE0     :  std_logic;                       -- first byte active low write enable
    signal TEST_WE1     :  std_logic;                       -- second byte active low write enable
    signal TEST_WE2     :  std_logic;                       -- third byte active low write enable
    signal TEST_WE3     :  std_logic;                       -- fourth byte active low write enable
    signal TEST_DB      :  std_logic_vector(31 downto 0);   -- memory data bus
    signal TEST_MEMSEL  :  std_logic;                       -- if should access data memory (0) or program memory (1)

    -- Memory control signals
    signal RAM_RE0     :  std_logic;                       -- first byte active low read enable
    signal RAM_RE1     :  std_logic;                       -- second byte active low read enable
    signal RAM_RE2     :  std_logic;                       -- third byte active low read enable
    signal RAM_RE3     :  std_logic;                       -- fourth byte active low read enable
    signal RAM_WE0     :  std_logic;                       -- first byte active low write enable
    signal RAM_WE1     :  std_logic;                       -- second byte active low write enable
    signal RAM_WE2     :  std_logic;                       -- third byte active low write enable
    signal RAM_WE3     :  std_logic;                       -- fourth byte active low write enable
    signal RAM_DB      :  std_logic_vector(31 downto 0);   -- data memory data bus
    signal RAM_AB      :  std_logic_vector(31 downto 0);   -- data memory address bus

    signal ROM_RE0     :  std_logic;                       -- first byte active low read enable
    signal ROM_RE1     :  std_logic;                       -- second byte active low read enable
    signal ROM_RE2     :  std_logic;                       -- third byte active low read enable
    signal ROM_RE3     :  std_logic;                       -- fourth byte active low read enable
    signal ROM_WE0     :  std_logic;                       -- first byte active low write enable
    signal ROM_WE1     :  std_logic;                       -- second byte active low write enable
    signal ROM_WE2     :  std_logic;                       -- third byte active low write enable
    signal ROM_WE3     :  std_logic;                       -- fourth byte active low write enable
    signal ROM_DB      :  std_logic_vector(31 downto 0);   -- program memory data bus
    signal ROM_AB      :  std_logic_vector(31 downto 0);   -- program memory address bus

    signal CPU_ACTIVE  :  boolean    := false;   -- if the cpu outputs or test signals should be routed into the memory units

    signal CPU_RD      :  std_logic;
    signal CPU_WR      :  std_logic;
    signal TEST_RD     :  std_logic;
    signal TEST_WR     :  std_logic;

begin

    -- We initialize two memory units: one called RAM for data memory, and one
    -- called ROM for program memory. We enforce that the CPU is not able to
    -- write to ROM. To allow both the CPU and test bench to communicate with
    -- the memory units, we fully mux every control signal to/from the two
    -- memory units. When CPU_ACTIVE is true, all of memory control signals are
    -- routed between the CPU and memory. When CPU_ACTIVE is false, all of the
    -- memory control signals are routed to/from the testbench signals.

    CPU_RD  <= CPU_RE0 and CPU_RE1 and CPU_RE2 and CPU_RE3;         -- CPU read signal, active low
    TEST_RD <= TEST_RE0 and TEST_RE1 and TEST_RE2 and TEST_RE3;     -- testbench read signal, active low

    CPU_WR  <= CPU_WE0 and CPU_WE1 and CPU_WE2 and CPU_WE3;         -- CPU write signal, active low
    TEST_WR <= TEST_WE0 and TEST_WE1 and TEST_WE2 and TEST_WE3;     -- testbench write signal, active low

    -- Muxing between the CPU address bus and testbench address bus based on CPU_ACTIVE
    ROM_AB <= CPU_AB when CPU_ACTIVE else TEST_AB;

    -- Muxing between the CPU address bus and testbench address bus based on CPU_ACTIVE
    RAM_AB <= CPU_AB when CPU_ACTIVE else TEST_AB;

    -- Muxing between the CPU data bus and testbench data bus based on
    -- CPU_ACTIVE and if the memory unit is being selected. Set the data bus to
    -- high impedance if not being used.
    ROM_DB <= CPU_DB  when     CPU_ACTIVE and CPU_WR  = '0' and CPU_MEMSEL  = MEMSEL_ROM  else
              TEST_DB when not CPU_ACTIVE and TEST_WR = '0' and TEST_MEMSEL = MEMSEL_ROM else
              (others => 'Z');

    -- Muxing between the CPU data bus and testbench data bus based on
    -- CPU_ACTIVE and if the memory unit is being selected. Set the data bus to
    -- high impedance if not being used.
    RAM_DB <= CPU_DB  when     CPU_ACTIVE and CPU_WR  = '0' and CPU_MEMSEL  = MEMSEL_RAM  else
              TEST_DB when not CPU_ACTIVE and TEST_WR = '0' and TEST_MEMSEL = MEMSEL_RAM else
              (others => 'Z');

    -- Muxing between the RAM and ROM data bus based on the selected memory.
    -- Set the data bus to high impedance if not being used.
    CPU_DB <= RAM_DB when CPU_MEMSEL = MEMSEL_RAM and CPU_RD = '0' else
              ROM_DB when CPU_MEMSEL = MEMSEL_ROM and CPU_RD = '0' else
              (others => 'Z');

    -- Muxing between the RAM and ROM data bus based on the selected memory.
    -- Set the data bus to high impedance if not being used.
    TEST_DB <= RAM_DB when TEST_MEMSEL = '0' and TEST_RD = '0' else
               ROM_DB when TEST_MEMSEL = '1' and TEST_RD = '0' else
              (others => 'Z');

    -- Mux the write-enable signals between the CPU and testbench signals based on CPU_ACTIVE
    -- and if the memory unit is currently selected. Note that we ignore the CPU control
    -- signals in this case since we don't want ROM to be writeable by the CPU.
    ROM_WE0 <= '1' when CPU_ACTIVE else TEST_WE0 when TEST_MEMSEL = '1' else '1';
    ROM_WE1 <= '1' when CPU_ACTIVE else TEST_WE1 when TEST_MEMSEL = '1' else '1';
    ROM_WE2 <= '1' when CPU_ACTIVE else TEST_WE2 when TEST_MEMSEL = '1' else '1';
    ROM_WE3 <= '1' when CPU_ACTIVE else TEST_WE3 when TEST_MEMSEL = '1' else '1';

    -- Mux the read-enable signals between the CPU and testbench signals based on CPU_ACTIVE
    -- and if the memory unit is currently selected
    ROM_RE0 <= CPU_RE0  when CPU_ACTIVE and CPU_MEMSEL = '1' else
               TEST_RE0 when not CPU_ACTIVE and TEST_MEMSEL = '1' else
               '1';

    ROM_RE1 <= CPU_RE1  when CPU_ACTIVE and CPU_MEMSEL = '1' else
               TEST_RE1 when not CPU_ACTIVE and TEST_MEMSEL = '1' else
               '1';

    ROM_RE2 <= CPU_RE2  when CPU_ACTIVE and CPU_MEMSEL = '1' else
               TEST_RE2 when not CPU_ACTIVE and TEST_MEMSEL = '1' else
               '1';

    ROM_RE3 <= CPU_RE3  when CPU_ACTIVE and CPU_MEMSEL = '1' else
               TEST_RE3 when not CPU_ACTIVE and TEST_MEMSEL = '1' else
               '1';

    -- Mux the write-enable signals between the CPU and testbench signals based on CPU_ACTIVE
    -- and if the memory unit is currently selected
    RAM_WE0 <= CPU_WE0 when CPU_ACTIVE and CPU_MEMSEL = '0' else
               TEST_WE0 when not CPU_ACTIVE and TEST_MEMSEL = '0' else
               '1';

    RAM_WE1 <= CPU_WE1 when CPU_ACTIVE and CPU_MEMSEL = '0' else
               TEST_WE1 when not CPU_ACTIVE and TEST_MEMSEL = '0' else
               '1';

    RAM_WE2 <= CPU_WE2 when CPU_ACTIVE and CPU_MEMSEL = '0' else
               TEST_WE2 when not CPU_ACTIVE and TEST_MEMSEL = '0' else
               '1';

    RAM_WE3 <= CPU_WE3 when CPU_ACTIVE and CPU_MEMSEL = '0' else
               TEST_WE3 when not CPU_ACTIVE and TEST_MEMSEL = '0' else
               '1';

    -- Mux the read-enable signals between the CPU and testbench signals based on CPU_ACTIVE
    -- and if the memory unit is currently selected
    RAM_RE0 <= CPU_RE0 when CPU_ACTIVE and CPU_MEMSEL = '0' else
               TEST_RE0 when not CPU_ACTIVE and TEST_MEMSEL = '0' else
               '1';

    RAM_RE1 <= CPU_RE1 when CPU_ACTIVE and CPU_MEMSEL = '0' else
               TEST_RE1 when not CPU_ACTIVE and TEST_MEMSEL = '0' else
               '1';

    RAM_RE2 <= CPU_RE2 when CPU_ACTIVE and CPU_MEMSEL = '0' else
               TEST_RE2 when not CPU_ACTIVE and TEST_MEMSEL = '0' else
               '1';

    RAM_RE3 <= CPU_RE3 when CPU_ACTIVE and CPU_MEMSEL = '0' else
               TEST_RE3 when not CPU_ACTIVE and TEST_MEMSEL = '0' else
               '1';

    -- Instantiate UUT
    UUT: entity work.sh2cpu
    port map (
        Reset => Reset,
        NMI => NMI,
        INT => INT,
        clock => clock,
        AB => CPU_AB,
        RE0 => CPU_RE0,
        RE1 => CPU_RE1,
        RE2 => CPU_RE2,
        RE3 => CPU_RE3,
        WE0 => CPU_WE0,
        WE1 => CPU_WE1,
        WE2 => CPU_WE2,
        WE3 => CPU_WE3,
        DB => CPU_DB,
        memsel => CPU_MEMSEL
    );

    LogWithTime("sh2_cpu_tb.vhd: [RAM] Initializing memory from byte " & 
                to_string(16#0000#) & " to " & to_string(16#0000# + 1024), LogFile);
    LogWithTime("sh2_cpu_tb.vhd: [RAM] Initializing memory from byte " & 
                to_string(16#1000#) & " to " & to_string(16#1000# + 1024), LogFile);
    LogWithTime("sh2_cpu_tb.vhd: [RAM] Initializing memory from byte " & 
                to_string(16#2000#) & " to " & to_string(16#2000# + 1024), LogFile);
    LogWithTime("sh2_cpu_tb.vhd: [RAM] Initializing memory from byte " & 
                to_string(16#3000#) & " to " & to_string(16#3000# + 1024), LogFile);
    LogWithTime("sh2_cpu_tb.vhd: [RAM] Valid Data Memory Range is 0x0000 to 0x40000", LogFile);

    -- Instantiate RAM memory unit
    ram : entity work.MEMORY32x32
    generic map (
        MEMSIZE => 1024,
        -- four contiguous blocks of memory (1024 bytes each)
        START_ADDR0 => 16#0000#,
        START_ADDR1 => 16#1000#,
        START_ADDR2 => 16#2000#,
        START_ADDR3 => 16#3000#
    )
    port map (
        RE0 => RAM_RE0,
        RE1 => RAM_RE1,
        RE2 => RAM_RE2,
        RE3 => RAM_RE3,
        WE0 => RAM_WE0,
        WE1 => RAM_WE1,
        WE2 => RAM_WE2,
        WE3 => RAM_WE3,
        MemAB => RAM_AB,
        MemDB => RAM_DB
    );

    LogWithTime("sh2_cpu_tb.vhd: [ROM] Initializing memory from byte " & 
                to_string(16#0000#) & " to " & to_string(16#0000# + 1024), LogFile);
    LogWithTime("sh2_cpu_tb.vhd: [ROM] Initializing memory from byte " & 
                to_string(16#1000#) & " to " & to_string(16#1000# + 1024), LogFile);
    LogWithTime("sh2_cpu_tb.vhd: [ROM] Initializing memory from byte " & 
                to_string(16#2000#) & " to " & to_string(16#2000# + 1024), LogFile);
    LogWithTime("sh2_cpu_tb.vhd: [ROM] Initializing memory from byte " & 
                to_string(16#3000#) & " to " & to_string(16#3000# + 1024), LogFile);
    LogWithTime("sh2_cpu_tb.vhd: [ROM] Valid Program Memory Range is 0x0000 to 0x40000", LogFile);

    -- Instantiate ROM memory unit
    rom : entity work.MEMORY32x32
    generic map (
        MEMSIZE => 1024,
        -- four contiguous blocks of memory (1024 bytes each)
        START_ADDR0 => 16#0000#,
        START_ADDR1 => 16#1000#,
        START_ADDR2 => 16#2000#,
        START_ADDR3 => 16#3000#
    )
    port map (
        RE0 => ROM_RE0,
        RE1 => ROM_RE1,
        RE2 => ROM_RE2,
        RE3 => ROM_RE3,
        WE0 => ROM_WE0,
        WE1 => ROM_WE1,
        WE2 => ROM_WE2,
        WE3 => ROM_WE3,
        MemAB => ROM_AB,
        MemDB => ROM_DB
    );

    process

        -- Writes a word of data to a given memory address using the testbench
        -- control signals. Requires that the address is word-aligned.
        procedure WriteWord(address : unsigned; data : std_logic_vector) is
        begin
            assert address mod 2 = 0
            report "WriteWord: Cannot write word to unaligned address"
            severity error;

            TEST_AB <= std_logic_vector(address);   -- Output address to address bus

            -- Shift word of data over to correct location
            TEST_DB(15 downto 0)  <= data when address mod 4 = 0 else (others => 'X');
            TEST_DB(31 downto 16) <= data when address mod 4 = 2 else (others => 'X');

            -- Write only the word being addressed
            TEST_WE0 <= '0' when address mod 4 = 0 else '1';
            TEST_WE1 <= '0' when address mod 4 = 0 else '1';
            TEST_WE2 <= '0' when address mod 4 = 2 else '1';
            TEST_WE3 <= '0' when address mod 4 = 2 else '1';

            wait for 5 ns;  -- wait for signal to propagate

            -- Disable writing
            TEST_WE0 <= '1';
            TEST_WE1 <= '1';
            TEST_WE2 <= '1';
            TEST_WE3 <= '1';

            wait for 5 ns;  -- wait for signal to propagate
        end procedure;

        -- Reads a longword of data from a given memory address using the
        -- testbench control signals. Assumes that the address is
        -- longword-aligned.
        procedure ReadLongword(address : unsigned ; data : out std_logic_vector) is
        begin
            TEST_AB <= std_logic_vector(address);   -- Output address to address bus
            TEST_DB <= (others => 'Z');             -- Data bus unused, don't set

            -- Read all 4 bytes of longword
            TEST_RE0 <= '0';
            TEST_RE1 <= '0';
            TEST_RE2 <= '0';
            TEST_RE3 <= '0';

            wait for 5 ns;  -- wait for signal to propagate

            -- Reverse bytes to convert from big-endian (in memory) to little-endian (in CPU)
            data := TEST_DB(7 downto 0) & TEST_DB(15 downto 8) & TEST_DB(23 downto 16) & TEST_DB(31 downto 24);

            -- Disable writing
            TEST_RE0 <= '1';
            TEST_RE1 <= '1';
            TEST_RE2 <= '1';
            TEST_RE3 <= '1';

            wait for 5 ns;  -- wait for signal to propagate
        end procedure;

        -- Reads in a binary file and writes each byte into program memory
        -- using the testbench control signals. Is used so that we can test
        -- the SH-2 CPU on real assembled machine code.
        -- Reference: https://stackoverflow.com/a/42581872
        procedure LoadProgram(path : string) is
            -- Used to read a file byte-by-byte
            type char_file_t is file of character;
            file char_file : char_file_t;

            -- A single character/byte read from a file
            variable char_v : character;
            subtype byte_t is natural range 0 to 255;
            variable byte_v : byte_t;

            variable curr_opcode : std_logic_vector(15 downto 0);   -- the current instruction bits
            variable curr_pc     : unsigned(31 downto 0);           -- the current program address
        begin
            -- Write to ROM
            CPU_ACTIVE <= false;
            TEST_MEMSEL <= '1';

            curr_pc := to_unsigned(0, 32);  -- the current address in program memory

            file_open(char_file, path & ".bin"); -- read file as "characters" to get individual bytes
            while not endfile(char_file) loop
                -- Read a byte from the file
                read(char_file, char_v);
                byte_v := character'pos(char_v);

                -- set low byte of instruction
                curr_opcode(7 downto 0) := std_logic_vector(to_unsigned(byte_v, 8));

                -- Read a byte from the file
                read(char_file, char_v);
                byte_v := character'pos(char_v);

                -- set high byte of instruction
                curr_opcode(15 downto 8) := std_logic_vector(to_unsigned(byte_v, 8));

                LogWithTime(
                  "Read " & to_hstring(curr_opcode(15 downto 8)) &  " " &
                            to_hstring(curr_opcode(7 downto 0)) &
                  " @ PC 0x" & to_hstring(curr_pc), LogFile);

                -- Write instruction word into memory
                WriteWord(curr_pc, curr_opcode);

                -- Increment program address
                curr_pc := curr_pc + 2;
            end loop;

            file_close(char_file);      -- close file
        end procedure;

        -- Dumps the bytes in data memory to a file in a human-readable format
        -- for debugging. The start position and total length of memory to be
        -- output are given as arguments.
        procedure DumpMemory(path : string; start : integer; length : integer) is
            file out_file       : text;         -- output file
            variable curr_line  : line;         -- current line to output

            variable curr_addr  : unsigned(31 downto 0);            -- current address to read
            variable data_out   : std_logic_vector(31 downto 0);    -- data at current address
            variable curr_byte  : std_logic_vector(7 downto 0);     -- printing data byte-by-byte
        begin
            -- Access RAM
            CPU_ACTIVE <= false;
            TEST_MEMSEL <= '0';

            -- Write to output file
            file_open(out_file, path & ".dump", write_mode);

            -- File header
            write(curr_line, YELLOW & "Memory dump for " & path & ANSI_RESET);
            writeline(out_file, curr_line);

            curr_addr := to_unsigned(start, 32);
            for i in 1 to length loop
                ReadLongword(curr_addr, data_out);              -- read longword from memory

                write(curr_line, to_hstring(curr_addr) & " ");  -- display address

                -- Output longword bytes in reverse order to convert from
                -- big-endian (memory) to little-endian (to be output).
                for j in 3 downto 0 loop
                    curr_byte := data_out(7 + 8 * j downto 8 * j);  -- get current byte

                    -- Color unitialized memory grey.
                    if (curr_byte = "XXXXXXXX" or   curr_byte = "UUUUUUUU") then
                        write(curr_line, GREY);
                    end if;

                    write(curr_line, to_hstring(curr_byte) & " ");  -- write byte
                    write(curr_line, ANSI_RESET);                   -- reset color
                end loop;

                writeline(out_file, curr_line);         -- output line to file
                curr_addr := curr_addr + 4;             -- increment data address
            end loop;
        end procedure;

        -- Reads an "expect" file from memory and checks if this file matches with
        -- the current contents of memory. This is done so that we can test the
        -- SH-2 CPU for correctness.
        --
        -- Note that the expect files contain only lines of the form:
        --   AAAAAAAA BBBBBBBB ; optional comment
        -- where AAAAAAAA is a hexadecimal address and BBBBBBBB is 32 bits of data.
        -- This function checks that the data at every address matches the data
        -- provided in the expect files.
        procedure CheckOutput(path : string) is
            file test_file : text;  -- test file
            variable row   : line;  -- current line in test file

            variable address : unsigned(31 downto 0);                   -- memory address to check
            variable expected_value : std_logic_vector(31 downto 0);    -- expected value given in test file
            variable actual_value : std_logic_vector(31 downto 0);      -- actual contents of memory
        begin
            -- Access RAM
            CPU_ACTIVE <= false;
            TEST_MEMSEL <= '0';

            file_open(test_file, path & ".expect", read_mode);  -- read expect file

            while not endfile(test_file) loop
                -- Read expected address/value pairs from test file
                readline(test_file, row);
                hread(row, address);
                hread(row, expected_value);

                -- Read value at address from RAM
                ReadLongword(address, actual_value);

                -- Check that the values match up
                assert expected_value = actual_value
                    report path & ": expected " & to_hstring(expected_value) & " at address " &
                           to_hstring(address) & ", got " & to_hstring(actual_value) & " instead."
                    severity error;
            end loop;
        end procedure;

        -- Simulate one cycle of the clock
        procedure Tick is
        begin
            clock <= '0';
            wait for 10 ns;
            clock <= '1';
            wait for 10 ns;
        end procedure;

        -- We define the CPU exit signal to be when it tries to access
        -- address 0xFFFFFFFC (signed integer representation of -4) for
        -- the sake of testing.
        impure function CheckDone return boolean is
        begin
            return CPU_AB = X"FFFFFFFC";
        end function;

        -- Resets the CPU and executes the program currently stored in ROM.
        -- Simply keeps clocking the CPU until the exit condition is met.
        procedure RunCPU is
        begin
            -- Give memory control to CPU
            CPU_ACTIVE <= true;

            -- Reset CPU
            reset <= '0';
            Tick;

            -- Run program until finished
            reset <= '1';
            while not CheckDone loop
                Tick;
            end loop;
            Tick;       -- tick CPU one more time to push instructions through pipeline
        end procedure;

        -- Runs a test on the CPU. First loads an assembled program into ROM,
        -- clocks the CPU until it stops running, then checks if the contents
        -- of memory match up with the expected values. This procedure requires
        -- the path of the test, which is then postfixed with ".bin" and
        -- ".expect" to compute the path of the binary file and expect file,
        -- respectively. The resulting memory is also dumped to a ".dump" file
        -- for debugging.
        procedure RunTest(path : string) is
        begin
            LogBothWithTime("Running test: " & path, LogFile);
            LoadProgram(path);          -- write program in to ROM
            RunCPU;                     -- execute program
            DumpMemory(path, 0, 64);    -- dump memory to file
            CheckOutput(path);          -- check RAM has expected values
        end procedure;

    begin

        -- Run all CPU tests

<<<<<<< HEAD
        RunTest("asm/mov_reg");                         -- Tests Mov between registers
        RunTest("asm/reg_indirect");                    -- Tests register indirect addressing
        RunTest("asm/arith");                           -- Tests arithmetic instructions (add, sub, etc)
        RunTest("asm/logic");                           -- Tests logic instructions (and, or, xor, etc)
        RunTest("asm/shift");                           -- Tests shift instructions (shll, shlr, etc)
        RunTest("asm/cmp");                             -- Test CMP operations
        RunTest("asm/ext");                             -- Test zero/sign extension instructions
        RunTest("asm/bshift");                          -- Test barrel shift instructions
        RunTest("asm/sr");                              -- Tests status register (SETT, CLRT)
        RunTest("asm/system");                          -- Tests system register operations (LDC, STC)
        RunTest("asm/control");                         -- Tests control register operations (LDS, STS)

        -- RunTest("asm/mov_wl_at_disp_pc_rn");            -- Tests Mov (disp, PC), Rn
        -- RunTest("asm/mov_bwl_at_rm_rn");                -- Tests Mov @Rm, Rn
        -- RunTest("asm/mov_bwl_rm_at_minus_rn");          -- Tests Mov Rm, @-Rn
        -- RunTest("asm/mov_bwl_at_rm_plus_rn");           -- Test Mov @Rm+, Rn
        -- RunTest("asm/mov_bwl_r0_or_rm_at_disp_rn");     -- Test Mov R0, @(disp, Rn) and Mov Rm, @(disp,Rn)
        -- RunTest("asm/mov_bwl_at_disp_rm_r0_or_rn");     -- Test Mov @(disp, Rm), R0 and Mov @(disp, Rm), Rn
        -- RunTest("asm/mov_rm_at_r0_rn");                 -- Test Mov Rm, @(R0, Rn)
        -- RunTest("asm/mov_b_at_r0_rm_rn");               -- Test Mov @(R0, Rm), Rn 
        -- RunTest("asm/mov_bwl_r0_at_disp_gbr");          -- Test Mov R0, @(disp, GBR)
        -- RunTest("asm/mov_at_disp_gbr_r0");              -- Test Mov @(disp, GBR), R0
        -- RunTest("asm/mova_at_disp_pc_r0");              -- Test Mova @(disp, PC), R0
        -- RunTest("asm/movt_rn");                         -- Test Movt Rn
        -- RunTest("asm/swap");                            -- Test SWAP.B Rm, Rn and SWAP.W Rm, Rn
        -- RunTest("asm/xtrct");                           -- Test XTRCT Rm, Rn
        -- RunTest("asm/branch");                          -- Test branch instructions.
=======
        RunTest("asm/mov_reg");                         -- Tests Mov between registers                    (working)
        RunTest("asm/reg_indirect");                    -- Tests register indirect addressing             (working)
        RunTest("asm/arith");                           -- Tests arithmetic instructions (add, sub, etc)  (working)
        RunTest("asm/logic");                           -- Tests logic instructions (and, or, xor, etc)   (working)
        RunTest("asm/shift");                           -- Tests shift instructions (shll, shlr, etc)     (working)
        RunTest("asm/cmp");                             -- Test CMP operations                            (working)
        RunTest("asm/ext");                             -- Test zero/sign extension instructions          (working)
        RunTest("asm/bshift");                          -- Test barrel shift instructions                 (working)
        RunTest("asm/sr");                              -- Tests status register (SETT, CLRT)             (working)
        RunTest("asm/system");                          -- Tests system register operations (LDC, STC)
        RunTest("asm/control");                         -- Tests control register operations (LDS, STS)

        RunTest("asm/mov_wl_at_disp_pc_rn");            -- Tests Mov (disp, PC), Rn                           (working)
        RunTest("asm/mov_bwl_at_rm_rn");                -- Tests Mov @Rm, Rn                                  (working)
        RunTest("asm/mov_bwl_rm_at_minus_rn");          -- Tests Mov Rm, @-Rn
        RunTest("asm/mov_bwl_at_rm_plus_rn");           -- Test Mov @Rm+, Rn                                  (working)
        RunTest("asm/mov_bwl_r0_or_rm_at_disp_rn");     -- Test Mov R0, @(disp, Rn) and Mov Rm, @(disp,Rn)    (working)
        RunTest("asm/mov_bwl_at_disp_rm_r0_or_rn");     -- Test Mov @(disp, Rm), R0 and Mov @(disp, Rm), Rn   (working)
        RunTest("asm/mov_rm_at_r0_rn");                 -- Test Mov Rm, @(R0, Rn)                             (working)
        RunTest("asm/mov_b_at_r0_rm_rn");               -- Test Mov @(R0, Rm), Rn                             (working)
        RunTest("asm/mov_bwl_r0_at_disp_gbr");          -- Test Mov R0, @(disp, GBR)                          (working)
        RunTest("asm/mov_at_disp_gbr_r0");              -- Test Mov @(disp, GBR), R0                          (working)
        RunTest("asm/mova_at_disp_pc_r0");              -- Test Mova @(disp, PC), R0                                    
        RunTest("asm/movt_rn");                         -- Test Movt Rn                                       (working)
        RunTest("asm/swap");                            -- Test SWAP.B Rm, Rn and SWAP.W Rm, Rn               (working)
        RunTest("asm/xtrct");                           -- Test XTRCT Rm, Rn                                  (working)
        RunTest("asm/branch");                          -- Test branch instructions.
>>>>>>> a17d3a96

        wait;
    end process;

end behavioral;
<|MERGE_RESOLUTION|>--- conflicted
+++ resolved
@@ -553,35 +553,6 @@
 
         -- Run all CPU tests
 
-<<<<<<< HEAD
-        RunTest("asm/mov_reg");                         -- Tests Mov between registers
-        RunTest("asm/reg_indirect");                    -- Tests register indirect addressing
-        RunTest("asm/arith");                           -- Tests arithmetic instructions (add, sub, etc)
-        RunTest("asm/logic");                           -- Tests logic instructions (and, or, xor, etc)
-        RunTest("asm/shift");                           -- Tests shift instructions (shll, shlr, etc)
-        RunTest("asm/cmp");                             -- Test CMP operations
-        RunTest("asm/ext");                             -- Test zero/sign extension instructions
-        RunTest("asm/bshift");                          -- Test barrel shift instructions
-        RunTest("asm/sr");                              -- Tests status register (SETT, CLRT)
-        RunTest("asm/system");                          -- Tests system register operations (LDC, STC)
-        RunTest("asm/control");                         -- Tests control register operations (LDS, STS)
-
-        -- RunTest("asm/mov_wl_at_disp_pc_rn");            -- Tests Mov (disp, PC), Rn
-        -- RunTest("asm/mov_bwl_at_rm_rn");                -- Tests Mov @Rm, Rn
-        -- RunTest("asm/mov_bwl_rm_at_minus_rn");          -- Tests Mov Rm, @-Rn
-        -- RunTest("asm/mov_bwl_at_rm_plus_rn");           -- Test Mov @Rm+, Rn
-        -- RunTest("asm/mov_bwl_r0_or_rm_at_disp_rn");     -- Test Mov R0, @(disp, Rn) and Mov Rm, @(disp,Rn)
-        -- RunTest("asm/mov_bwl_at_disp_rm_r0_or_rn");     -- Test Mov @(disp, Rm), R0 and Mov @(disp, Rm), Rn
-        -- RunTest("asm/mov_rm_at_r0_rn");                 -- Test Mov Rm, @(R0, Rn)
-        -- RunTest("asm/mov_b_at_r0_rm_rn");               -- Test Mov @(R0, Rm), Rn 
-        -- RunTest("asm/mov_bwl_r0_at_disp_gbr");          -- Test Mov R0, @(disp, GBR)
-        -- RunTest("asm/mov_at_disp_gbr_r0");              -- Test Mov @(disp, GBR), R0
-        -- RunTest("asm/mova_at_disp_pc_r0");              -- Test Mova @(disp, PC), R0
-        -- RunTest("asm/movt_rn");                         -- Test Movt Rn
-        -- RunTest("asm/swap");                            -- Test SWAP.B Rm, Rn and SWAP.W Rm, Rn
-        -- RunTest("asm/xtrct");                           -- Test XTRCT Rm, Rn
-        -- RunTest("asm/branch");                          -- Test branch instructions.
-=======
         RunTest("asm/mov_reg");                         -- Tests Mov between registers                    (working)
         RunTest("asm/reg_indirect");                    -- Tests register indirect addressing             (working)
         RunTest("asm/arith");                           -- Tests arithmetic instructions (add, sub, etc)  (working)
@@ -591,7 +562,7 @@
         RunTest("asm/ext");                             -- Test zero/sign extension instructions          (working)
         RunTest("asm/bshift");                          -- Test barrel shift instructions                 (working)
         RunTest("asm/sr");                              -- Tests status register (SETT, CLRT)             (working)
-        RunTest("asm/system");                          -- Tests system register operations (LDC, STC)
+        RunTest("asm/system");                          -- Tests system register operations (LDC, STC)    (working)
         RunTest("asm/control");                         -- Tests control register operations (LDS, STS)
 
         RunTest("asm/mov_wl_at_disp_pc_rn");            -- Tests Mov (disp, PC), Rn                           (working)
@@ -609,7 +580,6 @@
         RunTest("asm/swap");                            -- Test SWAP.B Rm, Rn and SWAP.W Rm, Rn               (working)
         RunTest("asm/xtrct");                           -- Test XTRCT Rm, Rn                                  (working)
         RunTest("asm/branch");                          -- Test branch instructions.
->>>>>>> a17d3a96
 
         wait;
     end process;
