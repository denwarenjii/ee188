----------------------------------------------------------------------------
--
--  Memory Subsystem
--
--  This component describes the memory for a 32-bit byte-addressable CPU
--  with a 32-bit address bus.  Only a portion of the full address space is
--  filled in.  Addresses outside the filled in range return 'X' when read
--  and generate error messages when written.
--
--  Revision History:
--     28 Apr 25  Glen George       Initial revision.
--     29 Apr 25  Glen George       Fixed some syntax errors.
--     29 Apr 25  Glen George       Fixed inconsistencies in byte vs word
--                                  addressing.
--     01 May 25  Zack Huang        Fixed compile errors
<<<<<<< HEAD
--     16 May 25  Zack Huang        Added more documentation
--
=======
--     14 May 25  Chris M.          Track locations that have been written.
>>>>>>> f70dab6a
----------------------------------------------------------------------------


--
--  MEMORY32x32
--
--  This is a memory component that supports a byte-addressable 32-bit wide
--  memory with 32-bits of address.  No timing restrictions are implemented,
--  but if the address bus changes while a WE signal is active an error is
--  generated.  Only a portion of the memory is actually usable.  Addresses
--  outside of the four usable ranges return 'X' on read and generate error
--  messages on write.  The size and address of each memory chunk are generic
--  parameters.
--
--  Generics:
--    MEMSIZE     - size of the four memory blocks in 32-bit words
--    START_ADDR0 - starting address of first memory block/chunk
--    START_ADDR1 - starting address of second memory block/chunk
--    START_ADDR2 - starting address of third memory block/chunk
--    START_ADDR3 - starting address of fourth memory block/chunk
--
--  Inputs:
--    RE0    - low byte read enable (active low)
--    RE1    - byte 1 read enable (active low)
--    RE2    - byte 2 read enable (active low)
--    RE3    - high byte read enable (active low)
--    WE0    - low byte write enable (active low)
--    WE1    - byte 1 write enable (active low)
--    WE2    - byte 2 write enable (active low)
--    WE3    - high byte write enable (active low)
--    MemAB  - memory address bus (32 bits)
--
--  Inputs/Outputs:
--    MemDB  - memory data bus (32 bits)
--

library ieee;

use ieee.std_logic_1164.all;
use ieee.std_logic_unsigned.all;
use ieee.numeric_std.all;

use work.Logging.all;
use work.Utils.all;

entity  MEMORY32x32  is

    generic (
        MEMSIZE     : integer := 256;   -- default size is 256 words
        START_ADDR0 : integer;          -- starting address of first block
        START_ADDR1 : integer;          -- starting address of second block
        START_ADDR2 : integer;          -- starting address of third block
        START_ADDR3 : integer           -- starting address of fourth block
    );

    port (
        RE0    : in     std_logic;      -- low byte read enable (active low)
        RE1    : in     std_logic;      -- byte 1 read enable (active low)
        RE2    : in     std_logic;      -- byte 2 read enable (active low)
        RE3    : in     std_logic;      -- high byte read enable (active low)
        WE0    : in     std_logic;      -- low byte write enable (active low)
        WE1    : in     std_logic;      -- byte 1 write enable (active low)
        WE2    : in     std_logic;      -- byte 2 write enable (active low)
        WE3    : in     std_logic;      -- high byte write enable (active low)
        MemAB  : in     std_logic_vector(31 downto 0);  -- memory address bus
        MemDB  : inout  std_logic_vector(31 downto 0)   -- memory data bus
    );

end  MEMORY32x32;


architecture  behavioral  of  MEMORY32x32  is

    -- define the type for the RAM chunks
    type  RAMtype  is array (0 to MEMSIZE - 1) of std_logic_vector(31 downto 0);

    -- now define the RAMs (initialized to X)
    signal  RAMbits0  :  RAMtype  := (others => (others => 'X'));
    signal  RAMbits1  :  RAMtype  := (others => (others => 'X'));
    signal  RAMbits2  :  RAMtype  := (others => (others => 'X'));
    signal  RAMbits3  :  RAMtype  := (others => (others => 'X'));

    -- general read and write signals
    signal  RE  :  std_logic;
    signal  WE  :  std_logic;

    -- data read from memory
    signal  Curr_RAM  :  RAMtype;
    signal  RamAddr   :  integer;
    signal  MemData   :  std_logic_vector(31 downto 0);

begin

    -- LogAddrRange : process
    -- begin
    --   LogWithTime("memory.vhd: Initializing memory from byte " & to_string(START_ADDR0), LogFile);
    --   LogWithTime("memory.vhd: Initializing memory from byte " & to_string(START_ADDR1), LogFile);
    --   LogWithTime("memory.vhd: Initializing memory from byte " & to_string(START_ADDR2), LogFile);
    --   LogWithTime("memory.vhd: Initializing memory from byte " & to_string(START_ADDR3), LogFile);
    --   wait; -- wait forever
    -- end process LogAddrRange;

    -- compute the general read and write signals (active low signals)
    RE  <=  RE0  and  RE1  and  RE2  and  RE3;
    WE  <=  WE0  and  WE1  and  WE2  and  WE3;


    -- On input change, combinatorially compute the address and segment of RAM
    -- that needs to be accessed.
    ram_access: process (RE, RE0, RE1, RE2, RE3, WE, WE0, WE1, WE2, WE2, MemAB) is
    begin
        -- Check that MemAB is a valid value and is within the range of the integer type
        if not is_x(MemAB) and unsigned(MemAB) <= to_unsigned(integer'high, 32) then
            if ((to_integer(unsigned(MemAB)) >= START_ADDR0) and
                (to_integer(unsigned(MemAB) - START_ADDR0) < (4 * MEMSIZE))) then
                    Curr_RAM <= RAMBits0;
                    RamAddr <= to_integer(unsigned(MemAB(31 downto 2))) - START_ADDR0 / 4;
            elsif ((to_integer(unsigned(MemAB)) >= START_ADDR1) and
                   (to_integer(unsigned(MemAB) - START_ADDR1) < (4 * MEMSIZE))) then
                    Curr_RAM <= RAMBits1;
                    RamAddr <= to_integer(unsigned(MemAB(31 downto 2))) - START_ADDR1 / 4;
            elsif ((to_integer(unsigned(MemAB)) >= START_ADDR2) and
                   (to_integer(unsigned(MemAB) - START_ADDR2) < (4 * MEMSIZE))) then
                    Curr_RAM <= RAMBits2;
                    RamAddr <= to_integer(unsigned(MemAB(31 downto 2))) - START_ADDR2 / 4;
            elsif ((to_integer(unsigned(MemAB)) >= START_ADDR3) and
                   (to_integer(unsigned(MemAB) - START_ADDR3) < (4 * MEMSIZE))) then
                    Curr_RAM <= RAMBits3;
                    RamAddr <= to_integer(unsigned(MemAB(31 downto 2))) - START_ADDR3 / 4;
            else
                Curr_RAM <= (others => (others => 'X'));
                RamAddr <= -1;
                -- outside of any allowable address range - generate an error
                assert (false)
                    report  "Attempt to write to a non-existant address"
                    severity  ERROR;
            end if;
        end if;
    end process;


    -- Get the 32 bits from the address being read from/written to (as
    -- a extension of the ram_access process)
    MemData <= Curr_RAM(RamAddr) when RamAddr >= 0 and RamAddr < MEMSIZE else (others => 'X');


    -- On read, simply output the (masked) bytes that were accessed
    -- combinatorially (e.g. MemData)
    read_proc: process (RE, RE0, RE1, RE2, RE3, MemData) is
    begin

        -- first check if reading
        if  (RE = '0' and not IS_X(MemAB))  then
            -- report "Reading " & to_hstring(MemAB) & ", got " & to_hstring(MemData);
            MemDB <= MemData;

            -- only set the bytes that are being read
            if  RE0 /= '0'  then
                MemDB(7 downto 0) <= (others => 'Z');
            end if;
            if  RE1 /= '0'  then
                MemDB(15 downto 8) <= (others => 'Z');
            end if;
            if  RE2 /= '0'  then
                MemDB(23 downto 16) <= (others => 'Z');
            end if;
            if  RE3 /= '0'  then
                MemDB(31 downto 24) <= (others => 'Z');
            end if;

        else
            -- not reading, send data bus to hi-Z
            MemDB <= (others => 'Z');
        end if;

    end process;


    -- On write, set the desired bytes within the RAM segment being currently
    -- accessed, at the correct address within the RAM (previously computed
    -- combinatorially).
    write_proc: process (WE, WE0, WE1, WE2, WE3, MemAB) is
    begin

        -- check if writing
        if  (WE'event and (WE = '0') and not (is_x(MemAB)) and
             unsigned(MemAB) <= to_unsigned(integer'high, 32))  then
            -- rising edge of write - write the data (check which address range)
            -- report "Writing to " & to_hstring(MemAB) & " with: " & to_hstring(MemDB);

            -- write the updated value to memory (computed combinatorially
            -- above), with byte masking
            if  ((to_integer(unsigned(MemAB)) >= START_ADDR0) and
                 (to_integer(unsigned(MemAB) - START_ADDR0) < (4 * MEMSIZE)))  then
                if (WE0 = '0') then RAMbits0(RamAddr)(7 downto 0) <= MemDB(7 downto 0); end if;
                if (WE1 = '0') then RAMbits0(RamAddr)(15 downto 8) <= MemDB(15 downto 8); end if;
                if (WE2 = '0') then RAMbits0(RamAddr)(23 downto 16) <= MemDB(23 downto 16); end if;
                if (WE3 = '0') then RAMbits0(RamAddr)(31 downto 24) <= MemDB(31 downto 24); end if;
            elsif  ((to_integer(unsigned(MemAB)) >= START_ADDR1) and
                    (to_integer(unsigned(MemAB) - START_ADDR1) < (4 * MEMSIZE)))  then
                if (WE0 = '1') then RAMbits0(RamAddr)(7 downto 0) <= MemDB(7 downto 0); end if;
                if (WE1 = '1') then RAMbits0(RamAddr)(15 downto 8) <= MemDB(15 downto 8); end if;
                if (WE2 = '1') then RAMbits0(RamAddr)(23 downto 16) <= MemDB(23 downto 16); end if;
                if (WE3 = '1') then RAMbits0(RamAddr)(31 downto 24) <= MemDB(31 downto 24); end if;
            elsif  ((to_integer(unsigned(MemAB)) >= START_ADDR2) and
                    (to_integer(unsigned(MemAB) - START_ADDR2) < (4 * MEMSIZE)))  then
                if (WE0 = '0') then RAMbits2(RamAddr)(7 downto 0) <= MemDB(7 downto 0); end if;
                if (WE1 = '0') then RAMbits2(RamAddr)(15 downto 8) <= MemDB(15 downto 8); end if;
                if (WE2 = '0') then RAMbits2(RamAddr)(23 downto 16) <= MemDB(23 downto 16); end if;
                if (WE3 = '0') then RAMbits2(RamAddr)(31 downto 24) <= MemDB(31 downto 24); end if;
            elsif  ((to_integer(unsigned(MemAB)) >= START_ADDR3) and
                    (to_integer(unsigned(MemAB) - START_ADDR3) < (4 * MEMSIZE)))  then
                if (WE0 = '0') then RAMbits3(RamAddr)(7 downto 0) <= MemDB(7 downto 0); end if;
                if (WE1 = '0') then RAMbits3(RamAddr)(15 downto 8) <= MemDB(15 downto 8); end if;
                if (WE2 = '0') then RAMbits3(RamAddr)(23 downto 16) <= MemDB(23 downto 16); end if;
                if (WE3 = '0') then RAMbits3(RamAddr)(31 downto 24) <= MemDB(31 downto 24); end if;
            else
                -- outside of any allowable address range - generate an error
                assert (false)
                    report  "Attempt to write to a non-existant address"
                    severity  ERROR;
            end if;

        end if;

        -- finally check if WE low with the address changing
        if  (MemAB'event and (WE = '0'))  then
            -- output error message
            REPORT "Glitch on Memory Address bus"
            SEVERITY  ERROR;
        end if;

    end process;


end  behavioral;
<|MERGE_RESOLUTION|>--- conflicted
+++ resolved
@@ -13,12 +13,9 @@
 --     29 Apr 25  Glen George       Fixed inconsistencies in byte vs word
 --                                  addressing.
 --     01 May 25  Zack Huang        Fixed compile errors
-<<<<<<< HEAD
+--     14 May 25  Chris M.          Track locations that have been written.
 --     16 May 25  Zack Huang        Added more documentation
 --
-=======
---     14 May 25  Chris M.          Track locations that have been written.
->>>>>>> f70dab6a
 ----------------------------------------------------------------------------
 
 
