--- conflicted
+++ resolved
@@ -347,12 +347,8 @@
 
         SysRegCtrl <= SysRegCtrl_NONE;
 
-<<<<<<< HEAD
-        -- ADD Rm, Rn
-=======
         ImmediateMode <= ImmediateMode_SIGN;
 
->>>>>>> b66e8f32
         if std_match(IR, ADD_RM_RN) then
             -- report "Instruction: ADD(C/V) Rm, Rn";
 
@@ -408,10 +404,7 @@
             SCmd <= "XXX";
             ALUCmd <= ALUCmd_ADDER;
 
-<<<<<<< HEAD
         -- NEG Rm, Rn
-=======
->>>>>>> b66e8f32
         elsif std_match(IR, NEG_RM_RN) then
             -- report "Instruction: NEG(C) Rm, Rn";
 
@@ -512,9 +505,6 @@
             SCmd <= "XXX";
             ALUCmd <= ALUCmd_FBLOCK;
 
-<<<<<<< HEAD
-        -- Data Transfer Instructions -----------------------------------------
-=======
         elsif std_match(IR, NOT_RM_RN) then
             -- NOT Rm, Rn
 
@@ -553,25 +543,6 @@
             SCmd <= IR(0) & IR(2) & IR(5);  -- bit-decode shift operation
             ALUCmd <= ALUCmd_SHIFT;
 
-        elsif std_match(IR, MOV_RM_RN) then
-            -- report "Instruction: MOV Rm, Rn";
-            RegBSel <= to_integer(unsigned(nm_format_m));
-            RegInSel <= to_integer(unsigned(nm_format_n));
-            RegDataInSel <= RegDataIn_RegB;
-            Instruction_EnableIn <= '1';
->>>>>>> b66e8f32
-
-        -- MOV	#imm, Rn
-        elsif std_match(IR, MOV_IMM_RN) then
-            -- report "Instruction: MOV #imm, Rn";
-            RegInSel <= to_integer(unsigned(ni_format_n));
-            RegDataInSel <= RegDataIn_Immediate;
-            Instruction_EnableIn <= '1';
-            Immediate <= ni_format_i;
-
-        -- MOV.W	@(disp, PC), Rn
-        elsif std_match(IR, MOV_W_AT_DISP_PC_RN) then
-               
         elsif std_match(IR, MOV_RM_RN) then
             -- report "Instruction: MOV Rm, Rn";
             RegBSel <= to_integer(unsigned(nm_format_m));
