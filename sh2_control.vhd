
--
--  Control Unit
--
--
--  Revision History:
--     06 May 25  Zack Huang        Initial revision
--     07 May 25  Chris Miranda     Initial implentation of MOV and branch 
--                                  instruction decoding.
--     10 May 25  Zack Huang        Implementing ALU instruction
----------------------------------------------------------------------------

library ieee;
use ieee.std_logic_1164.all;
use ieee.numeric_std.all;

package SH2InstructionEncodings is

  -- Data Transfer Instruction:
  constant  MOV_IMM_RN  :  std_logic_vector(15 downto 0) := "1110------------";  -- MOV	#imm, Rn

  constant  MOV_W_AT_DISP_PC_RN  :  std_logic_vector(15 downto 0) := "1011------------";  -- MOV.W	@(disp, PC), Rn
  constant  MOV_L_AT_DISP_PC_RN  :  std_logic_vector(15 downto 0) := "1101------------";  -- MOV.L	@(disp, PC), Rn

  constant  MOV_RM_RN  :  std_logic_vector(15 downto 0) := "0110--------0011";  -- MOV	Rm, Rn

  constant  MOV_B_RM_AT_RN  :  std_logic_vector(15 downto 0) := "0010--------0000";  -- MOV.B	Rm, @Rn
  constant  MOV_W_RM_AT_RN  :  std_logic_vector(15 downto 0) := "0010--------0001";  -- MOV.W	Rm, @Rn
  -- TODO: ???
  constant  MOV_L_RM_AT_RN  :  std_logic_vector(15 downto 0) := "0010--------00--";  -- MOV.L	Rm, @Rn

  constant  MOV_B_AT_RM_RN  :  std_logic_vector(15 downto 0) := "0110--------0000";  -- MOV.B	@Rm, Rn
  constant  MOV_W_AT_RM_RN  :  std_logic_vector(15 downto 0) := "0110--------0001";  -- MOV.W	@Rm, Rn
  constant  MOV_L_AT_RM_RN  :  std_logic_vector(15 downto 0) := "0110--------0010";  -- MOV.L	@Rm, Rn

  constant  MOV_B_RM_AT_MINUS_RN  :  std_logic_vector(15 downto 0) := "0010--------0100";  -- MOV.B	Rm, @-Rn
  constant  MOV_W_RM_AT_MINUS_RN  :  std_logic_vector(15 downto 0) := "0010--------0101";  -- MOV.W	Rm, @-Rn
  constant  MOV_L_RM_AT_MINUS_RN  :  std_logic_vector(15 downto 0) := "0010--------0110";  -- MOV.L	Rm, @-Rn

  constant  MOV_B_AT_RM_PLUS_RN  :  std_logic_vector(15 downto 0) := "0110--------0100";  -- MOV.B	@Rm+, Rn
  constant  MOV_W_AT_RM_PLUS_RN  :  std_logic_vector(15 downto 0) := "0110--------0101";  -- MOV.W	@Rm+, Rn
  constant  MOV_L_AT_RM_PLUS_RN  :  std_logic_vector(15 downto 0) := "0110--------0110";  -- MOV.W	@Rm+, Rn

  constant  MOV_B_R0_AT_DISP_RN  :  std_logic_vector(15 downto 0) := "10000000--------";  -- MOV.B	RO, @(disp,Rn)
  constant  MOV_W_R0_AT_DISP_RN  :  std_logic_vector(15 downto 0) := "10000000--------";  -- MOV.W	RO, @(disp,Rn)
  constant  MOV_L_RM_AT_DISP_RN  :  std_logic_vector(15 downto 0) := "0001------------";  -- MOV.L Rm, @(disp, Rn)

  constant  MOV_B_AT_DISP_RM_R0  :  std_logic_vector(15 downto 0)  := "10000100--------";  -- MOV.B	@(disp, Rm), R0
  constant  MOV_W_AT_DISP_RM_R0  :  std_logic_vector(15 downto 0)  := "10000101--------";  -- MOV.W	@(disp, Rm), R0
  constant  MOV_L_AT_DISP_RM_RN  :  std_logic_vector(15 downto 0)  := "0101------------";  -- MOV.L	@(disp, Rm), Rn

  constant  MOV_B_RM_AT_R0_RN  :  std_logic_vector(15 downto 0) := "0000--------0100";  -- MOV.B	Rm, @(R0, Rn)
  constant  MOV_W_RM_AT_R0_RN  :  std_logic_vector(15 downto 0) := "0000--------0101";  -- MOV.W	Rm, @(R0, Rn)
  constant  MOV_L_RM_AT_R0_RN  :  std_logic_vector(15 downto 0) := "0000--------0110";  -- MOV.L	Rm, @(R0, Rn)

  constant  MOV_B_AT_R0_RM_RN  :  std_logic_vector(15 downto 0) := "0000--------1100";  -- MOV.B	@(R0, Rm), Rn
  constant  MOV_W_AT_R0_RM_RN  :  std_logic_vector(15 downto 0) := "0000--------1101";  -- MOV.W	@(R0, Rm), Rn
  constant  MOV_L_AT_R0_RM_RN  :  std_logic_vector(15 downto 0) := "0000--------1110";  -- MOV.L	@(R0, Rm), Rn

  constant  MOV_B_R0_AT_DISP_GBR  :  std_logic_vector(15 downto 0) := "11000000--------";  -- MOV.B	R0, @(disp, GBR)
  constant  MOV_W_R0_AT_DISP_GBR  :  std_logic_vector(15 downto 0) := "11000001--------";  -- MOV.W	R0, @(disp, GBR)
  constant  MOV_L_R0_AT_DISP_GBR  :  std_logic_vector(15 downto 0) := "11000010--------";  -- MOV.L	R0, @(disp, GBR)

  constant  MOV_B_AT_DISP_GBR_R0  :  std_logic_vector(15 downto 0) := "11000100--------";  -- MOV.B	@(disp, GBR), R0
  constant  MOV_W_AT_DISP_GBR_R0  :  std_logic_vector(15 downto 0) := "11000101--------";  -- MOV.W	@(disp, GBR), R0
  constant  MOV_L_AT_DISP_GBR_R0  :  std_logic_vector(15 downto 0) := "11000110--------";  -- MOV.L	@(disp, GBR), R0

  constant  MOVA_AT_DISP_PC_R0  :  std_logic_vector(15 downto 0) := "11000111--------";  -- MOVA	@(disp, PC), R0

  constant  MOVT_RN  :  std_logic_vector(15 downto 0) := "0000----00101001";  -- MOVT	Rn

  constant  SWAP_B_RM_RN  :  std_logic_vector(15 downto 0) := "0110--------1000";  -- SWAP.B	Rm, Rn
  constant  SWAP_W_RM_RN  :  std_logic_vector(15 downto 0) := "0110--------1001";  -- SWAP.W	Rm, Rn

  constant  XTRCT_RM_RN  :  std_logic_vector(15 downto 0) := "0010--------1101";  -- XTRCT	Rm, Rn



  -- Arithmetic Instructions:
  constant ADD_RM_RN    : std_logic_vector(15 downto 0) := "0011--------11--";
  constant ADD_IMM_RN   : std_logic_vector(15 downto 0) := "0111------------";
  constant SUB_RM_RN    : std_logic_vector(15 downto 0) := "0011--------10--";
  constant NEG_RM_RN    : std_logic_vector(15 downto 0) := "0110--------101-";

  -- Logical Operations:
  constant LOGIC_RM_RN      : std_logic_vector(15 downto 0) := "0010--------10--";  -- AND, TST, OR, XOR
  constant LOGIC_IMM_R0     : std_logic_vector(15 downto 0) := "110010----------";  -- AND, TST, OR, XOR
  constant NOT_RM_RN        : std_logic_vector(15 downto 0) := "0110--------0111";  -- NOT

  -- Shift Instruction:
  constant SHIFT_RN         : std_logic_vector(15 downto 0) := "0100----00-00-0-";
  -- Branch Instructions:
  -- System Control:
  constant NOP          : std_logic_vector(15 downto 0) := "0000000000001001";
  constant CLRT         : std_logic_vector(15 downto 0) := "0000000000001000";
  constant SETT         : std_logic_vector(15 downto 0) := "0000000000011000";

  constant STC_SYS_RN   : std_logic_vector(15 downto 0) := "0000----00--0010";
  constant LDC_RM_SYS   : std_logic_vector(15 downto 0) := "0100----00--1110";

end package SH2InstructionEncodings;


library ieee;
use ieee.std_logic_1164.all;
use ieee.numeric_std.all;

package SH2ControlConstants is

    -- Internal control signals for controlling muxes within the CPU
<<<<<<< HEAD
    constant RegDataIn_ALUResult : std_logic_vector(2 downto 0) := "000";
    constant RegDataIn_Immediate : std_logic_vector(2 downto 0) := "001";
    constant RegDataIn_RegA      : std_logic_vector(2 downto 0) := "010";
    constant RegDataIn_RegB      : std_logic_vector(2 downto 0) := "011";
    constant RegDataIn_SR        : std_logic_vector(2 downto 0) := "100";
    constant RegDataIn_GBR       : std_logic_vector(2 downto 0) := "101";
    constant RegDataIn_VBR       : std_logic_vector(2 downto 0) := "110";
=======
    constant RegDataIn_ALUResult      : std_logic_vector(3 downto 0) := "0000";
    constant RegDataIn_Immediate      : std_logic_vector(3 downto 0) := "0001";
    constant RegDataIn_RegA           : std_logic_vector(3 downto 0) := "0010";
    constant RegDataIn_RegB           : std_logic_vector(3 downto 0) := "0011";
    constant RegDataIn_SR             : std_logic_vector(3 downto 0) := "0100";
    constant RegDataIn_DB             : std_logic_vector(3 downto 0) := "0101";
    constant RegDataIn_SR_TBit        : std_logic_vector(3 downto 0) := "0110";
    constant RegDataIn_RegA_SWAP_B    : std_logic_vector(3 downto 0) := "0111";
    constant RegDataIn_RegA_SWAP_W    : std_logic_vector(3 downto 0) := "1000";
    constant RegDataIn_SignExt_B_RegA : std_logic_vector(3 downto 0) := "1001";
    constant RegDataIn_SignExt_W_RegA : std_logic_vector(3 downto 0) := "1010";
    constant RegDataIn_ZeroExt_B_RegA : std_logic_vector(3 downto 0) := "1011";
    constant RegDataIn_ZeroExt_W_RegA : std_logic_vector(3 downto 0) := "1100";
    constant RegDataIn_GBR            : std_logic_vector(3 downto 0) := "1101";
    constant RegDataIn_VBR            : std_logic_vector(3 downto 0) := "1110";
    constant RegDataIn_PR             : std_logic_vector(3 downto 0) := "1111";
>>>>>>> cf58a7ff

    constant ReadWrite_READ     : std_logic := '0';
    constant ReadWrite_WRITE    : std_logic := '1';

    constant MemOut_RegA    : std_logic_vector(2 downto 0) := "000";
    constant MemOut_RegB    : std_logic_vector(2 downto 0) := "001";
    constant MemOut_SR      : std_logic_vector(2 downto 0) := "010";
    constant MemOut_GBR     : std_logic_vector(2 downto 0) := "011";
    constant MemOut_VBR     : std_logic_vector(2 downto 0) := "100";
    constant MemOut_PR      : std_logic_vector(2 downto 0) := "101";
    constant MemOut_PC      : std_logic_vector(2 downto 0) := "110";

    constant ALUOpB_RegB    : std_logic := '0';
    constant ALUOpB_Imm     : std_logic := '1';

    constant TFlagSel_T         : std_logic_vector(2 downto 0) := "000";
    constant TFlagSel_Zero      : std_logic_vector(2 downto 0) := "001";
    constant TFlagSel_Carry     : std_logic_vector(2 downto 0) := "010";
    constant TFlagSel_Overflow  : std_logic_vector(2 downto 0) := "011";
    constant TFlagSel_SET       : std_logic_vector(2 downto 0) := "100";
    constant TFlagSel_CLEAR     : std_logic_vector(2 downto 0) := "101";

    constant MemSel_ROM     : std_logic := '1';
    constant MemSel_RAM     : std_logic := '0';

    constant SysRegCtrl_NONE    : std_logic := '0';
    constant SysRegCtrl_LOAD    : std_logic := '1';

    constant SysRegSel_SR   : std_logic_vector(1 downto 0) := "00";
    constant SysRegSel_GBR  : std_logic_vector(1 downto 0) := "01";
    constant SysRegSel_VBR  : std_logic_vector(1 downto 0) := "10";
    constant SysRegSel_PR   : std_logic_vector(1 downto 0) := "11";

    constant ImmediateMode_SIGN     : std_logic := '0';
    constant ImmediateMode_ZERO     : std_logic := '1';

end package SH2ControlConstants;


library ieee;
use ieee.std_logic_1164.all;
use ieee.numeric_std.all;

use work.SH2PmauConstants.all;
use work.SH2DmauConstants.all;
use work.MemoryInterfaceConstants.all;
use work.SH2InstructionEncodings.all;
use work.SH2ControlConstants.all;
use work.SH2ALUConstants.all;


entity  SH2Control  is

    port (
        DB          : in  std_logic_vector(31 downto 0);    -- data read from memory
        clock       : in  std_logic;                        -- system clock
        reset       : in  std_logic;                        -- system reset (active low, async)

        -- control signals to control memory interface
        MemEnable   : out std_logic;                        -- if memory needs to be accessed (read or write)
        ReadWrite   : out std_logic;                        -- if should do memory read (0) or write (1)
        MemMode     : out std_logic_vector(1 downto 0);     -- if memory access should be by byte, word, or longword
        Disp        : out std_logic_vector(11 downto 0);    -- memory displacement
        MemSel      : out std_logic;                        -- select memory address source, from DMAU output (0) or PMAU output (1)

        Immediate   : out std_logic_vector(7 downto 0);     -- 8-bit immediate
        ImmediateMode   : out std_logic;                    -- Immediate extension mode
        MemOutSel   : out std_logic_vector(2 downto 0);     -- what should be output to memory
        TFlagSel    : out std_logic_vector(2 downto 0);     -- source for next value of T flag

        -- ALU control signals
        ALUOpBSel   : out std_logic;                        -- input mux to Operand B, either RegB (0) or Immediate (1)
        TIn         : out std_logic;                        -- T bit from status register
        LoadA       : out std_logic;                        -- determine if OperandA is loaded ('1') or zeroed ('0')
        FCmd        : out std_logic_vector(3 downto 0);     -- F-Block operation
        CinCmd      : out std_logic_vector(1 downto 0);     -- carry in operation
        SCmd        : out std_logic_vector(2 downto 0);     -- shift operation
        ALUCmd      : out std_logic_vector(1 downto 0);     -- ALU result select

        TSel        : out std_logic_vector(2 downto 0);     -- if T should be updated to a new value (T/C/V/0/1)

        -- register array control signals
        RegDataInSel: out std_logic_vector(3 downto 0);     -- source for register input data
        DataIn      : out std_logic_vector(31 downto 0);    -- data to write to a register
        EnableIn    : out std_logic;                        -- if data should be written to an input register
        RegInSel    : out integer  range 15 downto 0;       -- which register to write data to
        RegASel     : out integer  range 15 downto 0;       -- which register to read to bus A
        RegBSel     : out integer  range 15 downto 0;       -- which register to read to bus B
        RegAxIn     : out std_logic_vector(31 downto 0);    -- data to write to an address register
        RegAxInSel  : out integer  range 15 downto 0;       -- which address register to write to
        RegAxStore  : out std_logic;                        -- if data should be written to the address register
        RegA1Sel    : out integer  range 15 downto 0;       -- which register to read to address bus 1
        RegA2Sel    : out integer  range 15 downto 0;       -- which register to read to address bus 2

        -- DMAU signals
        GBRWriteEn      : out std_logic;
        DMAUOff4        : out std_logic_vector(3 downto 0);
        DMAUOff8        : out std_logic_vector(7 downto 0);
        BaseSel         : out std_logic_vector(1 downto 0);
        IndexSel        : out std_logic_vector(1 downto 0);
        OffScalarSel    : out std_logic_vector(1 downto 0);
        IncDecSel       : out std_logic_vector(1 downto 0);

        -- PMAU signals
        PCAddrMode      : out std_logic_vector(2 downto 0);
        PRWriteEn       : out std_logic;
        PMAUOff8        : out std_logic_vector(7 downto 0);
        PMAUOff12       : out std_logic_vector(11 downto 0);

        -- System control signals
        SysRegCtrl      : out std_logic;
        SysRegSel       : out std_logic_vector(1 downto 0)
);
    
end  SH2Control;

architecture dataflow of sh2control is
    type state_t is (
        fetch,
        execute,
        writeback
    );

    signal state : state_t;


  -- The instruction register.
  signal IR : std_logic_vector(15 downto 0);

  -- Aliases for instruction arguments. 
  -- There are 13 instruction formats, shown below:
  --
  -- Key:
  --  xxxx: instruction code
  --  mmmm: Source register
  --  nnnn: Destination register
  --  iiii: immediate data
  --  dddd: displacment

  -- 0 format:   xxxx xxxx xxxx xxxx
  -- n format:   xxxx nnnn xxxx xxxx
  -- m format:   xxxx mmmm xxxx xxxx
  -- nm format:  xxxx nnnn mmmm xxxx
  -- md format:  xxxx xxxx mmmm dddd
  -- nd4 format: xxxx xxxx nnnn dddd
  -- nmd format: xxxx nnnn mmmm dddd
  -- d format:   xxxx xxxx dddd dddd
  -- d12 format: xxxx dddd dddd dddd
  -- nd8 format: xxxx nnnn dddd dddd
  -- i format:   xxxx xxxx iiii iiii
  -- ni format:  xxxx nnnn iiii iiii
  --
  alias n_format_n : std_logic_vector(3 downto 0) is IR(11 downto 8);

  alias m_format_m : std_logic_vector(3 downto 0) is IR(11 downto 8);

  alias nm_format_n : std_logic_vector(3 downto 0) is IR(11 downto 8);
  alias nm_format_m : std_logic_vector(3 downto 0) is IR(7 downto 4);

  alias md_format_m : std_logic_vector(3 downto 0) is IR(7 downto 4);
  alias md_format_d : std_logic_vector(3 downto 0) is IR(3 downto 0);

  alias nd4_format_n : std_logic_vector(3 downto 0) is IR(7 downto 4);
  alias nd4_format_d : std_logic_vector(3 downto 0) is IR(3 downto 0);

  alias nmd_format_n : std_logic_vector(3 downto 0) is IR(11 downto 8);
  alias nmd_format_m : std_logic_vector(3 downto 0) is IR(7 downto 4);
  alias nmd_format_d : std_logic_vector(3 downto 0) is IR(3 downto 0);

  alias d_format_d : std_logic_vector(7 downto 0) is IR(7 downto 0);

  alias d12_format_d : std_logic_vector(11 downto 0) is IR(11 downto 0);

  alias nd8_format_n : std_logic_vector(3 downto 0) is IR(11 downto 8);
  alias nd8_format_d : std_logic_vector(7 downto 0) is IR(7 downto 0);

  alias i_format_i : std_logic_vector(7 downto 0) is IR(7 downto 0);

  alias ni_format_n : std_logic_vector(3 downto 0) is IR(11 downto 8);
  alias ni_format_i : std_logic_vector(7 downto 0) is IR(7 downto 0);

  -- Internal signals computed combinatorially to memory signals can
  -- be output on the correct clock.
  signal Instruction_MemEnable : std_logic;
  signal Instruction_ReadWrite : std_logic;
  signal Instruction_WordMode : std_logic_vector(1 downto 0);

  signal Instruction_EnableIn  : std_logic;
  signal Instruction_PCAddrMode : std_logic_vector(2 downto 0);

  signal Instruction_TFlagSel    : std_logic_vector(2 downto 0);

begin

    -- Outputs that change based on the CPU state
    PCAddrMode <= Instruction_PCAddrMode when state = writeback else PCAddrMode_HOLD;
    MemEnable  <= Instruction_MemEnable when state = execute else
                  '1' when state = fetch else
                  '0' when state = writeback;
    ReadWrite <= Instruction_ReadWrite when state = execute else
                 '0' when state = fetch else
                 'X' when state = writeback;

    MemMode <= Instruction_WordMode when state = execute else
               WordMode when state = fetch else
               "XX";

    MemSel <= MemSel_RAM when state = execute else
              MemSel_ROM when state = fetch else
              'X';

    -- Only modify registers during writeback
    EnableIn <= Instruction_EnableIn when state = writeback else
                '0';

    TFlagSel <= Instruction_TFlagSel when state = writeback else
                TFlagSel_T;

    decode_proc: process (IR)
    begin
        -- Default flag values (shouldn't change CPU state)

        -- Not accessing memory
        Instruction_MemEnable <= '0';
        Instruction_ReadWrite <= 'X';
        Instruction_WordMode <= "XX";
        MemOutSel <= "XXX";

        Instruction_EnableIn <= '0';                -- Disable Reg Array
        Instruction_PCAddrMode <= PCAddrMode_INC;   -- Increment PC
        Instruction_TFlagSel <= TFlagSel_T;         -- Keep T flag the same
        GBRWriteEn <= '0';                          -- keep GBR
        PRWriteEn <= '0';                           -- keep PR

        SysRegCtrl <= SysRegCtrl_NONE;

        ImmediateMode <= ImmediateMode_SIGN;

        if std_match(IR, ADD_RM_RN) then
            -- report "Instruction: ADD(C/V) Rm, Rn";

            -- Register array signals
            RegASel <= to_integer(unsigned(nm_format_n));
            RegBSel <= to_integer(unsigned(nm_format_m));

            RegInSel <= to_integer(unsigned(nm_format_n));
            RegDataInSel <= RegDataIn_ALUResult;
            Instruction_EnableIn <= '1';

            -- Bit-decoding T flag select (None, Carry, Overflow)
            Instruction_TFlagSel <= '0' & IR(1 downto 0);

            -- ALU signals
            ALUOpBSel <= ALUOpB_RegB;
            LoadA <= '1';
            FCmd <= FCmd_B;
            -- Bit-decode carry in value
            if IR(1 downto 0) = "10" then
                CinCmd <= CinCmd_CIN;   -- ADDC
            else
                CinCmd <= CinCmd_ZERO;  -- ADD, ADDV
            end if;
            SCmd <= "XXX";
            ALUCmd <= ALUCmd_ADDER;

        -- SUB Rm, Rn
        elsif std_match(IR, SUB_RM_RN) then
            -- report "Instruction: SUB(C/V) Rm, Rn";

            -- Register array signals
            RegASel <= to_integer(unsigned(nm_format_n));
            RegBSel <= to_integer(unsigned(nm_format_m));

            RegInSel <= to_integer(unsigned(nm_format_n));
            RegDataInSel <= RegDataIn_ALUResult;
            Instruction_EnableIn <= '1';

            -- Bit-decoding T flag select (None, Carry, Overflow)
            Instruction_TFlagSel <= '0' & IR(1 downto 0);

            -- ALU signals
            ALUOpBSel <= ALUOpB_RegB;
            LoadA <= '1';
            FCmd <= FCmd_BNOT;
            -- Bit-decode carry in value
            if IR(1 downto 0) = "10" then
                CinCmd <= CinCmd_CINBAR;    -- SUBC
            else
                CinCmd <= CinCmd_ONE;       -- SUB, SUBV
            end if;
            SCmd <= "XXX";
            ALUCmd <= ALUCmd_ADDER;

        -- NEG Rm, Rn
        elsif std_match(IR, NEG_RM_RN) then
            -- report "Instruction: NEG(C) Rm, Rn";

            -- Register array signals
            RegASel <= to_integer(unsigned(nm_format_n));
            RegBSel <= to_integer(unsigned(nm_format_m));

            RegInSel <= to_integer(unsigned(nm_format_n));
            RegDataInSel <= RegDataIn_ALUResult;
            Instruction_EnableIn <= '1';

            -- Bit-decoding T flag select
            if IR(0) = '0' then
                Instruction_TFlagSel <= TFlagSel_Carry;
            else
                Instruction_TFlagSel <= TFlagSel_T;
            end if;

            -- ALU signals
            ALUOpBSel <= ALUOpB_RegB;
            LoadA <= '0';
            FCmd <= FCmd_BNOT;
            -- Bit-decode carry in value
            if IR(0) = '0' then
                CinCmd <= CinCmd_CINBAR;    -- NEGC
            else
                CinCmd <= CinCmd_ONE;       -- NEG
            end if;
            SCmd <= "XXX";
            ALUCmd <= ALUCmd_ADDER;

        -- ADD #imm, Rn
        elsif std_match(IR, ADD_IMM_RN) then
            -- report "Instruction: ADD #imm, Rn";

            -- Register array signals
            RegASel <= to_integer(unsigned(nm_format_n));

            RegInSel <= to_integer(unsigned(nm_format_n));
            RegDataInSel <= RegDataIn_ALUResult;
            Instruction_EnableIn <= '1';
            Immediate <= ni_format_i;

            -- ALU signals
            ALUOpBSel <= ALUOpB_Imm;
            LoadA <= '1';
            FCmd <= FCmd_B;
            CinCmd <= CinCmd_ZERO;
            SCmd <= "XXX";
            ALUCmd <= ALUCmd_ADDER;

        elsif std_match(IR, LOGIC_RM_RN) then
            -- {AND, TST, OR, XOR} Rm, Rn

            -- Register array signals
            RegASel <= to_integer(unsigned(nm_format_n));
            RegBSel <= to_integer(unsigned(nm_format_m));

            RegInSel <= to_integer(unsigned(nm_format_n));
            RegDataInSel <= RegDataIn_ALUResult;
            Instruction_EnableIn <= IR(1) or IR(0);   -- exclude TST

            -- Enable TFlagSel for TST
            Instruction_TFlagSel <= TFlagSel_Zero when IR(1 downto 0) = "00" else TFlagSel_T;

            -- ALU signals
            ALUOpBSel <= ALUOpB_RegB;
            LoadA <= '1';
            FCmd <= FCmd_AND when IR(1) = '0' else
                    FCmd_XOR when IR(1 downto 0) = "10" else
                    FCmd_OR;
            CinCmd <= CinCmd_ZERO;
            SCmd <= "XXX";
            ALUCmd <= ALUCmd_FBLOCK;

        elsif std_match(IR, LOGIC_IMM_R0) then
            -- {AND, TST, OR, XOR} immediate, R0

            -- Register array signals
            RegASel <= 0;

            RegInSel <= 0;
            RegDataInSel <= RegDataIn_ALUResult;
            Instruction_EnableIn <= IR(9) or IR(8);   -- exclude TST
            Immediate <= i_format_i;
            ImmediateMode <= ImmediateMode_ZERO;

            -- Enable TFlagSel for TST
            Instruction_TFlagSel <= TFlagSel_Zero when IR(9 downto 8) = "00" else TFlagSel_T;

            -- ALU signals
            ALUOpBSel <= ALUOpB_Imm;
            LoadA <= '1';
            FCmd <= FCmd_AND when IR(9) = '0' else
                    FCmd_XOR when IR(9 downto 8) = "10" else
                    FCmd_OR;
            CinCmd <= CinCmd_ZERO;
            SCmd <= "XXX";
            ALUCmd <= ALUCmd_FBLOCK;

        elsif std_match(IR, NOT_RM_RN) then
            -- NOT Rm, Rn

            -- Register array signals
            RegASel <= to_integer(unsigned(nm_format_n));
            RegBSel <= to_integer(unsigned(nm_format_m));

            RegInSel <= to_integer(unsigned(nm_format_n));
            RegDataInSel <= RegDataIn_ALUResult;
            Instruction_EnableIn <= '1';

            -- ALU signals
            ALUOpBSel <= ALUOpB_RegB;
            LoadA <= '1';
            FCmd <= FCmd_BNOT;
            CinCmd <= CinCmd_ZERO;
            SCmd <= "XXX";
            ALUCmd <= ALUCmd_FBLOCK;

        elsif std_match(IR, SHIFT_RN) then
            -- {ROTL, ROTR, ROTCL, ROTCR, SHAL, SHAR, SHLL, SHLR} Rn

            -- Register array signals
            RegASel <= to_integer(unsigned(n_format_n));
            RegInSel <= to_integer(unsigned(n_format_n));
            RegDataInSel <= RegDataIn_ALUResult;
            Instruction_EnableIn <= '1';

            Instruction_TFlagSel <= TFlagSel_Carry;

            -- ALU signals
            ALUOpBSel <= ALUOpB_RegB;
            LoadA <= '1';
            FCmd <= "XXXX";
            CinCmd <= CinCmd_CIN when (IR(5) and IR(2)) = '1' else CinCmd_ZERO;     -- ROTCL, ROTCR
            SCmd <= IR(0) & IR(2) & IR(5);  -- bit-decode shift operation
            ALUCmd <= ALUCmd_SHIFT;

        elsif std_match(IR, MOV_IMM_RN) then
            -- report "Instruction: MOV #imm, Rn";
            RegInSel <= to_integer(unsigned(ni_format_n));
            RegDataInSel <= RegDataIn_Immediate;
            Instruction_EnableIn <= '1';
            Immediate <= ni_format_i;

        elsif std_match(IR, MOV_RM_RN) then
            -- report "Instruction: MOV Rm, Rn";
            RegBSel <= to_integer(unsigned(nm_format_m));
            RegInSel <= to_integer(unsigned(nm_format_n));
            RegDataInSel <= RegDataIn_RegB;
            Instruction_EnableIn <= '1';


        elsif std_match(IR, MOV_L_RM_AT_RN) then
            -- report "Instruction: MOV RM, @Rn";

            -- Writes to memory
            Instruction_MemEnable <= '1';
            Instruction_ReadWrite <= ReadWrite_WRITE;
            Instruction_WordMode <= IR(1 downto 0);     -- bit-decode word mode
            MemOutSel <= MemOut_RegB;

            RegBSel <= to_integer(unsigned(nm_format_m));
            RegA1Sel <= to_integer(unsigned(nm_format_n));

            -- DMAU signals
            BaseSel <= BaseSel_REG;
            IndexSel <= IndexSel_NONE;
            OffScalarSel <= OffScalarSel_ONE;
            IncDecSel <= IncDecSel_NONE;

        elsif std_match(IR, CLRT) then
            -- report "Instruction: NOP";
            Instruction_TFlagSel <= TFlagSel_CLEAR;
        elsif std_match(IR, SETT) then
            -- report "Instruction: NOP";
            Instruction_TFlagSel <= TFlagSel_SET;
        elsif std_match(IR, STC_SYS_RN) then
            RegInSel <= to_integer(unsigned(n_format_n));
            RegDataInSel <= '1' & IR(5 downto 4);
            Instruction_EnableIn <= '1';
        elsif std_match(IR, LDC_RM_SYS) then
            RegBSel <= to_integer(unsigned(m_format_m));
            SysRegCtrl <= SysRegCtrl_LOAD;
            SysRegSel <= IR(5 downto 4);
        elsif std_match(IR, NOP) then
            -- report "Instruction: NOP";
            null;

        elsif not is_x(IR) then
            report "Unrecognized instruction: " & to_hstring(IR);
        end if;
    end process;

    -- Register updates done on clock edges
    state_proc: process (clock, reset)
    begin
        if reset = '0' then
            state <= fetch;
            IR <= NOP;
        elsif rising_edge(clock) then
            if state = fetch then
                state <= execute;
                IR <= DB(15 downto 0); -- latch in instruction from memory
            elsif state = execute then
                -- report "Decoding instruction: " & to_hstring(IR);
                state <= writeback;
            elsif state = writeback then
                state <= fetch;
            end if;
        end if;
    end process state_proc;


end dataflow;<|MERGE_RESOLUTION|>--- conflicted
+++ resolved
@@ -108,32 +108,22 @@
 package SH2ControlConstants is
 
     -- Internal control signals for controlling muxes within the CPU
-<<<<<<< HEAD
-    constant RegDataIn_ALUResult : std_logic_vector(2 downto 0) := "000";
-    constant RegDataIn_Immediate : std_logic_vector(2 downto 0) := "001";
-    constant RegDataIn_RegA      : std_logic_vector(2 downto 0) := "010";
-    constant RegDataIn_RegB      : std_logic_vector(2 downto 0) := "011";
-    constant RegDataIn_SR        : std_logic_vector(2 downto 0) := "100";
-    constant RegDataIn_GBR       : std_logic_vector(2 downto 0) := "101";
-    constant RegDataIn_VBR       : std_logic_vector(2 downto 0) := "110";
-=======
     constant RegDataIn_ALUResult      : std_logic_vector(3 downto 0) := "0000";
     constant RegDataIn_Immediate      : std_logic_vector(3 downto 0) := "0001";
     constant RegDataIn_RegA           : std_logic_vector(3 downto 0) := "0010";
     constant RegDataIn_RegB           : std_logic_vector(3 downto 0) := "0011";
     constant RegDataIn_SR             : std_logic_vector(3 downto 0) := "0100";
-    constant RegDataIn_DB             : std_logic_vector(3 downto 0) := "0101";
-    constant RegDataIn_SR_TBit        : std_logic_vector(3 downto 0) := "0110";
+    constant RegDataIn_GBR            : std_logic_vector(3 downto 0) := "0101";
+    constant RegDataIn_VBR            : std_logic_vector(3 downto 0) := "0110";
     constant RegDataIn_RegA_SWAP_B    : std_logic_vector(3 downto 0) := "0111";
     constant RegDataIn_RegA_SWAP_W    : std_logic_vector(3 downto 0) := "1000";
     constant RegDataIn_SignExt_B_RegA : std_logic_vector(3 downto 0) := "1001";
     constant RegDataIn_SignExt_W_RegA : std_logic_vector(3 downto 0) := "1010";
     constant RegDataIn_ZeroExt_B_RegA : std_logic_vector(3 downto 0) := "1011";
     constant RegDataIn_ZeroExt_W_RegA : std_logic_vector(3 downto 0) := "1100";
-    constant RegDataIn_GBR            : std_logic_vector(3 downto 0) := "1101";
-    constant RegDataIn_VBR            : std_logic_vector(3 downto 0) := "1110";
+    constant RegDataIn_DB             : std_logic_vector(3 downto 0) := "1101";
+    constant RegDataIn_SR_TBit        : std_logic_vector(3 downto 0) := "1110";
     constant RegDataIn_PR             : std_logic_vector(3 downto 0) := "1111";
->>>>>>> cf58a7ff
 
     constant ReadWrite_READ     : std_logic := '0';
     constant ReadWrite_WRITE    : std_logic := '1';
@@ -607,7 +597,7 @@
             Instruction_TFlagSel <= TFlagSel_SET;
         elsif std_match(IR, STC_SYS_RN) then
             RegInSel <= to_integer(unsigned(n_format_n));
-            RegDataInSel <= '1' & IR(5 downto 4);
+            RegDataInSel <= "01" & IR(5 downto 4);
             Instruction_EnableIn <= '1';
         elsif std_match(IR, LDC_RM_SYS) then
             RegBSel <= to_integer(unsigned(m_format_m));
