--- conflicted
+++ resolved
@@ -158,15 +158,11 @@
   alias ni_format_n : std_logic_vector(3 downto 0) is IR(11 downto 8);
   alias ni_format_i : std_logic_vector(7 downto 0) is IR(7 downto 0);
 
-<<<<<<< HEAD
   -- Internal signals computed combinatorially to memory signals can
   -- be output with the correct timing (read/write).
   signal Instruction_MemEnable : std_logic;
   signal Instruction_ReadWrite : std_logic;
 
-=======
-  
->>>>>>> f28bf6d0
 begin
 
     PCAddrMode <= PCAddrMode_INC when state = writeback else PCAddrMode_HOLD;
